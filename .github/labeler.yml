fauna:
  - packages/fauna/**/*

dynamodb:
  - packages/dynamodb/**/*

prisma:
  - packages/prisma/**/*

mongodb:
  - packages/mongodb/**/*

neo4j:
  - packages/neo4j/**/*

typeorm:
  - packages/typeorm-legacy/**/*

firebase:
  - packages/firebase/**/*

pouchdb:
  - packages/pouchdb/**/*

<<<<<<< HEAD
supabase:
  - packages/supabase/**/*
=======
sequelize:
  - packages/sequelize/**/*

dgraph:
  - packages/dgraph/**/*
>>>>>>> e6915fa1

documentation:
  - ./**/*.md

tests:
  - jest.config.js
  - packages/**/tests/*<|MERGE_RESOLUTION|>--- conflicted
+++ resolved
@@ -22,16 +22,14 @@
 pouchdb:
   - packages/pouchdb/**/*
 
-<<<<<<< HEAD
-supabase:
-  - packages/supabase/**/*
-=======
 sequelize:
   - packages/sequelize/**/*
 
+supabase:
+  - packages/supabase/**/*
+
 dgraph:
   - packages/dgraph/**/*
->>>>>>> e6915fa1
 
 documentation:
   - ./**/*.md
