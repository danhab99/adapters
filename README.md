--- conflicted
+++ resolved
@@ -27,6 +27,7 @@
 | fauna          | [![npm](https://img.shields.io/npm/v/@next-auth/prisma-adapter?label=version&style=flat-square)](https://www.npmjs.com/package/@next-auth/fauna-adapter)                  | [adapters/fauna](https://next-auth.js.org/adapters/fauna)                      | [@next-auth/fauna-adapter](https://npm.im/@next-auth/fauna-adapter)                   |
 | dynamodb       | [![npm](https://img.shields.io/npm/v/@next-auth/dynamodb-adapter?label=version&style=flat-square)](https://www.npmjs.com/package/@next-auth/dynamodb-adapter)             | [adapters/dynamodb](https://next-auth.js.org/adapters/dynamodb)                | [@next-auth/dynamodb-adapter](https://npm.im/@next-auth/dynamodb-adapter)             |
 | firebase       | [![npm](https://img.shields.io/npm/v/@next-auth/firebase-adapter?label=version&style=flat-square)](https://www.npmjs.com/package/@next-auth/firebase-adapter)             | [adapters/firebase](https://next-auth.js.org/adapters/firebase)                | [@next-auth/firebase-adapter](https://npm.im/@next-auth/firebase-adapter)             |
+| pouchdb        | [![npm](https://img.shields.io/npm/v/@next-auth/pouchdb-adapter?label=version&style=flat-square)](https://www.npmjs.com/package/@next-auth/pouchdb-adapter)               | [adapters/pouchdb](https://next-auth.js.org/adapters/pouchdb)                  | [@next-auth/pouchdb-adapter](https://npm.im/@next-auth/pouchdb-adapter)               |
 
 ## Contributing
 
@@ -38,15 +39,7 @@
 
 ## TypeScript
 
-<<<<<<< HEAD
-- [Prisma](./packages/prisma/README.md)
-- [Fauna](./packages/fauna/README.md)
-- [DynamoDB](./packages/dynamodb/README.md)
-- [PouchDB](./packages/pouchdb/README.md)
-- [Example](./packages/example/README.md)
-=======
 We have an official TypeScript [`Adapter` Interface](https://github.com/nextauthjs/next-auth/blob/main/types/adapters.d.ts), which should make complying with the existing adapter structure and the common tests, etc. much easier.
->>>>>>> 47c6ceae
 
 ## Testing
 
