--- conflicted
+++ resolved
@@ -1,10 +1,6 @@
 {
   "name": "@next-auth/pouchdb-adapter",
-<<<<<<< HEAD
-  "version": "0.1.2",
-=======
   "version": "0.1.3",
->>>>>>> d38ef65c
   "description": "PouchDB adapter for next-auth.",
   "homepage": "https://next-auth.js.org",
   "repository": "https://github.com/nextauthjs/adapters",
